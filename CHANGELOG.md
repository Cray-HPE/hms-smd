--- conflicted
+++ resolved
@@ -5,20 +5,18 @@
 The format is based on [Keep a Changelog](https://keepachangelog.com/en/1.0.0/),
 and this project adheres to [Semantic Versioning](https://semver.org/spec/v2.0.0.html).
 
-<<<<<<< HEAD
-## [1.28.6] - 2021-04-14
+## [1.28.7] - 2021-04-14
 
 ### Fixed
 
 - CASMHMS-4713 - Fix HTTP response leaks
-=======
+
 ## [1.28.6] - 2021-04-12
 
 ### Changed
 
 - CASMHMS-4693 - Update HSM Hardware Inventory CT test to allow empty drive bays.
 - CASMHMS-4709 - Update HSM Hardware Inventory CT test to allow more ProcessorType data values.
->>>>>>> 45072318
 
 ## [1.28.5] - 2021-04-06
 
