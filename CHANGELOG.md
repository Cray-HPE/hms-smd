# Changelog

All notable changes to this project will be documented in this file.

The format is based on [Keep a Changelog](https://keepachangelog.com/en/1.0.0/),
and this project adheres to [Semantic Versioning](https://semver.org/spec/v2.0.0.html).

<<<<<<< HEAD
## [2.11.9] - 2024-05-01

### Fixed

- Add patterns for Paradise ethernet interfaces in tavern test
=======
## [2.11.7] - 2024-05-01

### Fixed

- CASMHMS-6148: Paradise discovery enhancements (including fixed power capping)
>>>>>>> 2b798a9c

## [2.11.6] - 2024-04-15

### Added

- Discover Paradise node MACs using correct redfish endpoint

## [2.11.5] - 2024-04-10

### Added

- Added workaround to generate the MAC for the node from the BMC's MAC for XD224 (Paradise) nodes

## [2.11.4] - 2024-03-18

### Fixed

- Handle alternative Paradise system model string

## [2.11.3] - 2024-03-13

### Fixed

- Update SMD for final Paradise FRU data needed to determine arch

## [2.11.2] - 2024-01-30

### Added

- Add ability to assign architecture to Paradise nodes

## [2.11.1] - 2023-09-26

### Fixed

- FRU history not creating 'Detected' events after 'Removed' events.

## [2.11.0] - 2023-08-21

### Fixed

- Fixed bug in HSN NIC numbering.

## [2.10.0] - 2023-08-17

### Fixed

- Swagger spec for the component Arch enum.

## [2.9.0] - 2023-05-19

### Fixed

- Node architecture discovery

## [2.8.0] - 2023-05-03

### Added

- Added RTS management switch discovery

### Changed

- Reduced verbosity of V2 readiness/liveness requests in HSM logs.

## [2.7.0] - 2023-04-12

### Fixed

- Fixed HSM seeing empty memory slots as populated in EX hardware.

## [2.6.0] - 2023-02-27

### Added

- Added CT test coverage for most remaining APIs.
- Fixed several CT test bugs and made various improvements.

## [2.5.0] - 2023-02-03

### Changed

- Moved hardware-sensitive CT tests into separate stage.

## [2.4.0] - 2023-01-30

### Added

- CASMHMS-5863 - Added Reacquire() function to the reservations client library.

## [2.3.0] - 2023-01-26

### Fixed

- CASMHMS-5902: Linting of language in API spec (no content changes); corrected markdown formatting issue in changelog

## [2.2.0] - 2023-01-09

### Removed

- CASMHMS-5626 - Removed v1 API

## [1.62.0] - 2023-01-09

### Fixed

- HSN NIC numbering for devices running proliant iLO redfish.

## [1.61.0] - 2022-12-19

### Changed

- Update service values test to allow custom role and subrole configurations.

## [1.60.0] - 2022-12-01

### Fixed

- Restored previous name of GitHub Actions workflow file for test images.

## [1.59.0] - 2022-11-16

### Changed

CASMHMS-5747 - Refactored HSM CT tests for HMTH, including:
- Update HSM CT tests to use latest hms-test:4.0.0 image
- Break out HSM CT tests into non-disruptive, disruptive, and destructive test buckets
- Add many new API tests that execute in the runCT environment in the build pipeline
- Fixes to Swagger specification to reflect actual API behavior

## [1.58.1] - 2022-08-31

### Fixed

- CASMHMS-5726 - Fixed syntax error in migration down step 22

## [1.58.0] - 2022-08-11

### Fixed

- CASMHMS-5675 - HSM now discovers HSN NICs under '/redfish/v1/Chassis/<sysid>/Devices' for Proliant iLO redfish implementations.
- CASMHMS-5675 - HSN now ignores non-HSN NICs that show up for Proliant iLO redfish implementations.

## [1.57.0] - 2022-07-27

### Fixed

- CASMHMS-5355 - /locks/reservations/check now reports the reservations that were not found.
- CASMHMS-5387 - HSM now discovers the power URL for Intel nodes.

## [1.56.0] - 2022-07-19

### Fixed

- CASMHMS-5625 - Removed much of the redundant v1 API code in preparation for removal in CSM 1.4.
- CASMHMS-5610 - Fixed POST /Inventory/RedfishEndpoints returning 500 instead of 409 for conflicts.
- CASMHMS-5373 - Fixed locking bug preventing 'Flexible' requests from working.

## [1.55.0] - 2022-06-22

### Changed

- Updated CT tests to hms-test:3.1.0 image as part of Helm test coordination.

## [1.54.0] - 2022-06-21

### Added

- CASMHMS-5591 - Added indexes to the hwinv_hist table to speed up migration step 20.

## [1.53.0] - 2022-06-16

### Fixed

- CASMHMS-4972 - HSM now ignores A100 NV Switch and Baseboard when discovering GPUs on Proliant iLO devices.

## [1.52.0] - 2022-06-03

### Changed

- HSM now uses the 'Class' from SLS

## [1.51.0] - 2022-05-10

### Changed

- Converted image builds to be via github actions, updated the image links to be in artifactory.algol60.net
- Added a runCT.sh script that can run the tavern tests and smoke tests in a docker-compose environment.
- Refactored CT tests and their directory structure.
- Renamed dockerfiles.

## [1.50.0] - 2022-05-03

### Fixed

- CASMHMS-5511 - Fixed issue causing FRU data to get improperly populated for empty locations.

## [1.49.0] - 2022-03-04

### Added

- CASMHMS-4974 - Added HSM GET /v2/status/locks API.

## [1.48.0] - 2022-02-18

### Fixed

- CASMINST-4069 - Updated HSM components test for new expected BMC management roles.

## [1.47.0] - 2022-02-10

### Added

- Added flexible-model methods to the service-reservation package.

## [1.46.0] - 2022-02-07

### Added

- CASMHMS-5278 - Added HSM SCN subscription database unit tests.

## [1.45.0] - 2022-02-07

### Changed

- CASMHMS-5365 - Updated HSM CT tests for custom roles and subroles.

## [1.44.0] - 2022-02-02

### Added

- CASMHMS-5353 - Added CheckDeputyKeys() method to service_reservations package.

## [1.43.0] - 2022-01-31

### Added

- CASMHMS-5348 - Fixed NULL value issue with POST /Inventory/EthernetInterfaces

## [1.42.0] - 2022-01-24

### Added

- CASMHMS-633 - Added HSM hardware inventory unit tests.

## [1.41.0] - 2022-01-11

### Added

- CASMHMS-632 - Added HSM component endpoint unit tests.

## [1.40.0] - 2022-01-06

### Added

- CASMHMS-634 - Added HSM Redfish endpoint unit tests.

## [1.39.0] - 2021-12-21

### Changed

Replaced golang Sarama kafka interface with Confluent.

## [1.38.0] - 2021-12-07

### Added

- CASMTRIAGE-2801 - Added support for HPE PDUs to ComponentEndpoints CT test.

- Added vaild state transitions section to the HSM swagger doc.

### Changed

- Corrections to the HSM swagger doc including correcting typos, updating parameter descriptions to include valid values, updating parameter descriptions to include if they can be specified multiple times, and properly marking fields as required.

## [1.37.0] - 2021-11-05

### Added

- Support for HPE PDUs

## [1.36.0] - 2021-11-19

### Changed

- CASMHMS-5205 - Rename HSM CT smoke tests to swap execution order.

## [1.35.0] - 2021-11-18

### Changed

- CASMHMS-5198 - Updated image refs in the chart.

## [1.34.0] - 2021-11-16

### Changed

- CASMHMS-5272 - Added support for AuxiliaryController Redfish subtype to ComponentEndpoints CT test.

## [1.33.0] - 2021-11-12

### Changed

- CASMHMS-5239 - HSM now kicks off re-discovery for nodeBMCs when a power on redfish event is received for its slot.

### Fixed

- CASMHMS-5233 - HSM correctly ignores duplicate xnames given as arguments to `POST /Inventory/Discover`

## [1.32.0] - 2021-10-27

### Added

- CASMHMS-5055 - Added SMD CT test RPM.

## [1.31.0] - 2021-10-19

### Changed

- CASMHMS-5226 - Add priority value to postgres cluster resource

## [1.30.19] - 2021-10-06

### Changed

- CASMHMS-4951 - Changed HSM to use NAME and ProductPartNumber fields in place of empty Model and PartNumber fields for GPUs discovered on HPE hardware.

- CASMHMS-4954 - Changed HSM to use the NAME field in place of an empty Model field for Enclosures.

## [1.30.18] - 2021-09-28

### Changed

- Changed cray-service version to ~6.0.0

## [1.30.17] - 2021-09-10

### Changed

- Changed the docker image to run as the user nobody

## [1.30.16] - 2021-09-07

### Added

- CASMHMS-5039 - Added support for power capping for Bard Peak nodes.
- Workaround for discovery for Bard Peak to correctly discover node BMCs.

### Fixed

- Bulk postgres operations trying to operate on the same row multiple times.

### Changed

- CASMHMS-5041 - Set the 'Name' field in the power control struct for Apollo 6500.

## [1.30.15] - 2021-08-24

### Changed

- CASMHMS-5036 - Updated the discovery status CT smoke test with troubleshooting steps.

## [1.30.14] - 2021-08-19

### Changed

- CASMHMS-4835 - Changed HSM postgres operations to use bulk Inserts and Updates when working with multiple entries.

## [1.30.13] - 2021-08-10

### Changed

- Added GitHub configuration files.

## [1.30.12] - 2021-08-03

### Changed

- CASMTRIAGE-1808 - Updated the ComponentEndpoints CT test for multiple accelerator components.

## [1.30.11] - 2021-08-02

### Changed

- CASMHMS-4885 - Set pod priority for HSM.

## [1.30.10] - 2021-07-30

### Changed

- CASMHMS-4990 - Add "HPE" to the match list for Cray manufacturer.

## [1.30.9] - 2021-07-26

### Added

- github transition phase 3. Remove stash references.

## [1.30.8] - 2021-07-22

### Added

- Added Jenkins file and Makefile for migrating hms-smd to github.

## [1.30.7] - 2021-07-20

### Added

- CASMHMS-4927 - smd-init prunes previously bloated hwinv_hist database tables of redundant hardware history events.

### Changed

- CASMHMS-4927 - FRU history events are only generated if a change occurred.

### Fixed

- CASMHMS-4971 - Fixed HSM crashing when discovering Bard Peak nodes

## [1.30.6] - 2021-07-01

### Added

- CASMHMS-4930 - Enabled automatic postgres backups in the helm chart.

## [1.30.5] - 2021-07-13

### Changed

- CASMINST-2680 - Updated CT tests for when ncn-m001 is not part of the management cluster.

## [1.30.4] - 2021-06-30

### Security

- CASMHMS-4898 - Updated base container images for security updates.

## [1.30.3] - 2021-06-18

### Fixed

- CASMHMS-4884 - Fixed HSM crashing when manually adding power supplies via POST /Inventory/Hardware

## [1.30.2] - 2021-06-18

### Changed

- CASMINST-2511 - Update the ComponentEndpoints CT test to make InterfaceEnabled an optional EthernetNICInfo field and add it to RedfishSystemInfo.

## [1.30.1] - 2021-06-02

### Changed

- CASMHMS-4842 - HSM now joins a client group with its replicas to share at pool of redfish events from the kafka bus

## [1.29.1] - 2021-06-01

### Fixed

- CASMHMS-4865 - Fixed component filtering when locking components.

## [1.29.0] - 2021-05-28

### Added

- CASMHMS-4706 - Added support for power capping HPE Apollo 6500.

## [1.28.19] - 2021-05-28

### Changed

- CASMPET-4148 - Change smd-postgres pvc size to 100GB

## [1.28.18] - 2021-05-13

### Changed

- CASMHMS-4834 - Modifies Insert, Delete, and Update postgres operations on the v2 locking interface use bulk operations.

## [1.28.17] - 2021-05-14

### Added

- CASMHMS-4836 - Support for parsing redfish events from HPE iLo nodes

## [1.28.16] - 2021-05-10

### Changed

- Changed kubernetes values.yaml for podAntiAffinity from istio-ingressgateway

## [1.28.15] - 2021-05-05

### Changed

- Updated docker-compose files to pull images from Artifactory instead of DTR.

## [1.28.14] - 2021-05-04

### Changed

- CASMHMS-4796 - HSM no longer takes out row exclusive locks in postgres.
- CASMHMS-4796 - Reuses http transport whenever possible.
- CASMHMS-4796 - Pod resources are increased for both HSM and postgres.
- CASMHMS-4796 - Readiness probe timeout is increased.
- CASMHMS-4796 - Set GOMAXPROCS to tune HSM to the CPU resource limits.
- CASMHMS-4796 - Unset SetConnMaxLifetime() so postgres connections can be reused.
- CASMHMS-4796 - Set indexs on role/subrole rows in the components table

## [1.28.13] - 2021-05-04

### Changed

- CASMHMS-4810 - Allow valid nodeAccel type xnames for more than 8 GPUs

## [1.28.12] - 2021-05-03

### Changed

- CASMHMS-4811 - Added anti-affinity for HSM to avoid (if possible) scheduling on the same nodes as the Istio gateways.

## [1.28.11] - 2021-04-28

### Removed

- CASMHMS-4794 - Disabled CT test for the DiscoveryStatus API.

## [1.28.10] - 2021-04-20

### Fixed

- CASMHMS-4751 - Increased the wait-for-postgres resource limit

## [1.28.9] - 2021-04-16

### Fixed

- CASMHMS-4719 - Fix HSM postgres slowness during discovery floods on large (2000+ nodes) systems.

### Changed

- CASMHMS-4719 - Changed FRU tracking to be more simple and avoid long running sql queries.

## [1.28.8] - 2021-04-14

### Fixed

- CASMHMS-4700 - HSM now discovers GPUs in PCI slots on HPE hardware

## [1.28.7] - 2021-04-14

### Fixed

- CASMHMS-4713 - Fix HTTP response leaks

## [1.28.6] - 2021-04-12

### Changed

- CASMHMS-4693 - Update HSM Hardware Inventory CT test to allow empty drive bays.
- CASMHMS-4709 - Update HSM Hardware Inventory CT test to allow more ProcessorType data values.

## [1.28.5] - 2021-04-06

### Fixed

- CASMHMS-4593 - PATCH /v2/Inventory/EthernetInterfaces/<id> now allows ComponentID only patches

## [1.28.4] - 2021-04-06

### Changed

- CASMHMS-4579 - Update the cray-service chart to 2.4.5.

## [1.28.3] - 2021-03-31

### Changed

- CASMHMS-4605 - Update the loftsman/docker-kubectl image to use a production version.

## [1.28.2] - 2021-03-08

### Changed

- Added a note in HSM v1 and v2 Swagger about v1 deprecation.

## [1.28.1] - 2021-02-04

### Changed

- Added User-Agent header to outbound HTTP requests.

## [1.28.0] - 2021-02-01

### Changed

- Updated to MIT License
- Updated HMS libraries to latest
- Code changes to test.go code for updates to hms-cert

## [1.27.1] - 2021-01-20

### Changed

- CASMHMS-4334 Fixed issue with Processor discovery

## [1.27.0] - 2021-01-14

### Changed

- Updated license file.

## [1.26.8] - 2020-12-18

### Changed

- CASMHMS-4295 - Changed partitions API to restrict partition names to the p# or p#.# (hard.soft) naming convention for partitions so they will work correctly with other APIs.

## [1.26.7] - 2020-12-03

### Changed

- CASMHMS-4260 - Change NodeHsnNic hardware inventory data to show as NodeHsnNicFRUInfo instead of HSNNICFRUInfo.

## [1.26.6] - 2020-11-25

### Fixed

- CASMHMS-4246 - Fixed HSM using invalid MAC addresses to generate EthernetInterface entries.

## [1.26.5] - 2020-11-24

### Changed

- CASMHMS-4240 - Change NodeAccel hardware inventory data to show as NodeAccelFRUInfo instead of ProcessorFRUInfo.

## [1.26.4] - 2020-11-23

### Changed

- CASMHMS-4237 - Update NodeAccelRiserFRUInfoRF definitions: remove Manufacturer, add Producer and EngineeringChangeLevel

## [1.26.3] - 2020-11-23

### Added

- CASMHMS-4224 Added the discovery for NetworkAdapters (NodeHsnNic HMS types) to HSM

## [1.26.2] - 2020-11-20

### Added

- CASMHMS-4087 Added the NodeAccelRiser type to represent GPUSubsystem baseboards, ie Redstone

## [1.26.1] - 2020-11-18

### Changed

- CASMHMS-4211 - Added final CA bundle configmap handling to Helm chart.

## [1.26.0] - 2020-11-17

### Changed

- CASMHMS-4158 - The V2 API for Component Ethernet Interfaces now supports associating multiple IP addresses to a single MAC Address. The new IP Address structure has a optional Network field to note which network an IP Address is apart of. Added new APIS to manipulate the IPAddresses
- The V1 Component Ethernet Interfaces API remains unchanged, except for new behavior when performing a PATCH on a component ethernet interface with a new IPAddress that has multiple IP addresses it will return a Bad Request status code as this is a ambiguous situation.

## [1.25.6] - 2020-11-13

### Fixed

- CASMHMS-4077 - HSM now periodically updates the timestamp of currently running discovery jobs.

### Changed

- CASMHMS-4077 - Much of the HSM manual rediscovery path has been parallelized

## [1.25.5] - 2020-11-10

### Changed

- CASMHMS-3848 - HSM now queries HBTD for heartbeat status of nodes it discovers in the 'On' state to see if they should be 'Ready'.

## [1.25.4] - 2020-11-05

### Changed

- CASMHMS-3232 - HSM now retries sending failed SCNs.

## [1.25.3] - 2020-10-29

### Security

- CASMHMS-4148 - Update HMS vendor code for security fix.
- Set grpc go module to v1.29.1 to resolve smd-related grpc/etcd incompatibility issue.

## [1.25.2] - 2020-10-27

### Changed

- CASMHMS-4144 - Update to latest cray-service base chart v2.2.0 to pick up postgres labels.

## [1.25.1] - 2020-10-21

### Security

- CASMHMS-4105 - Updated base Golang Alpine image to resolve libcrypto vulnerability.

## [1.25.0] - 2020-10-19

### Added

- Added a V2 of SMD; V1 is now on the deprecation path.  We have added a new locking and reservations API

## [1.24.1] - 2020-10-16

### Added

- CASMHMS-4111 - Added a POST to the /Inventory/Hardware REST endpoint to generically add hw inventory entries from external sources.

### Removed

- CASMHMS-4111 - Removed HSNInterfaces APIs and functionality

## [1.24.0] - 2020-10-13

### Added

- Added support for TLS certs for Redfish endpoint communcations.

## [1.23.1] - 2020-09-16

### Fixed

- CASMHMS-4026 - HSM now correctly resyncs its ComponentEndpoint cache when a redfish event comes from a PDU controller.

## [1.23.0] - 2020-09-16

### Summary and Scope

These are changes to charts in support of:

- moving to Helm v1/Loftsman v1
- the newest 2.x cray-service base chart
  - upgraded to support Helm v3
  - modified containers/init containers, volume, and persistent volume claim value definitions to be objects instead of arrays
- the newest 0.2.x cray-jobs base chart
  - upgraded to support Helm v3

## [1.22.10] - 2020-09-10

### Security

- CASMHMS-3997 - Updated hms-smd to use latest trusted baseOS images.

## [1.22.9] - 2020-09-10

### Added

- CASMHMS-4018 - Added code to process GPU info from redfish correctly

## [1.22.8] - 2020-09-02

### Added

- CASMHMS-3975 - Added a mechanism for restarting orphaned discovery jobs

## [1.22.7] - 2020-08-18

### Added

- CASMHMS-3509 - Added the hms-base config file into the HSM chart

## [1.22.6] - 2020-08-14

### Changed

- CASMHMS-3807 - Changed PDU discovery behavior to discover outlets as CabinetPDUPowerConnector HMS type.

## [1.22.5] - 2020-08-14

### Changed

- CASMHMS-3914 - Changed HSM to skip node discovery for CMCs with special NodeBMC xname xXcCsSb999

## [1.22.4] - 2020-08-07

### Changed
- CASMHMS-3888 - Changed PDU discovery behavior to allow Cabinet PDU controllers to have more than 1 Cabinet PDU.

## [1.22.3] - 2020-08-05

### Added

- CASMHMS-3871 - Added PowerStatusChange to the list of valid redfish event types for HSM to process.

## [1.22.2] - 2020-07-24

### Changed

- CASMHMS-3818 - CT functional test updates for /State/Components SubRoles and /SCN States.

## [1.22.1] - 2020-07-24

### Changed

- CASMHMS-3815 - Bumped the resource limits and made the compose file work.

## [1.22.0] - 2020-07-21

### Added

- CASMHMS-1466 - Added partition query parameters to /Inventory/Hardware
- CASMHMS-1466 - Added the 'parent_node' column to the hwinv_loc table to be able to associate lower components with partitions of their parents
- CASMHMS-1466 - Added a schema view that includes partition information with hwinv data.
- CASMHMS-1466 - Added the 'laststatus' query parameter to /Inventory/RedfishEndpoints to allow queries to be filtered based on discovery status.

## [1.21.3] - 2020-07-14

### Added

- CASMHMS-2921 - Fru Tracking of sC

## [1.21.2] - 2020-07-06

### Added

- CASMHMS-2919 - Fru Tracking of nC

## [1.21.1] - 2020-07-01

### Changed

- CASMHMS-3617 - Changed 'PATCH /Inventory/EthernetInterfaces' to include 'CompID' as a patchable value.

## [1.21.0] - 2020-06-26

### Added

- CASMHMS-3462 - HSNInterfaces REST API which includes GET/POST/DELETE /Inventory/HSNInterfaces and GET/PATCH/DELETE /Inventory/HSNInterfaces/{xname}

## [1.20.10] - 2020-06-15

### Removed

- CASMHMS-3575 - Disabled CT test for /Defaults/NodeMaps since it is deprecated in favor of SLS.

## [1.20.9] - 2020-06-10

### Added

- CASMHMS-3553 - Updated HSM /State/Components CT test cases for optional 'SubRole' and 'Subtype' fields.

## [1.20.8] - 2020-06-10

### Changed

- CASMHMS-3506 - HSM now treats Ready/Warning StateData patches as only affecting components in the Ready state.

## [1.20.7] - 2020-06-08

### Fixed

- CASMHMS-3526 - fixed job cleanup.

## [1.20.6] - 2020-06-05

### Changed

- CASMHMS-3531 - Updated HSM /State/Components CT test case for optional 'SoftwareStatus' field.
- CASMHMS-3532 - Updated HSM /Subscriptions/SCN CT test case for new subscription keys.

## [1.20.5] - 2020-06-05

### Changed

- Re-inventory triggered by redfish events now only generate "Scanned" hardware history events.

## [1.20.4] - 2020-06-03

### Changed

- removed cray-smd-loader job per CASMHMS-3392

## [1.20.3] - 2020-05-26

### Changed

- Added a locking mechanism for the HSM jobList to prevent crashes.

## [1.20.2] - 2020-05-26

### Changed

- Updated the cray-service chart version.
- Changed smd-init to downgrade as well as upgrade schemas
- smd-init is now built in the same container image as HSM

### Added

- Added a job to delete the previously run smd-init and smd-loader jobs for upgrade/downgrade
- Added a persistent storage volume for storing all previously applied schema migration steps

## [1.20.1] - 2020-05-20

### Changed

- replicaCount now set to 3 in helm chart for resiliency

## [1.20.0] - 2020-05-13

### Added

- Added a REST API for storing and querying for component ethernet interfaces

## [1.19.10] - 2020-05-06

### Changed

- CASMHMS-2966 - Update hms-smd build to use trusted baseOS.

## [1.19.9] - 2020-05-01

### Changed

- Update version of hms-base to 1.7.3, which includes changes for CASMHMS-3403: modifications to xname validation for CMMRectifiers

## [1.19.8] - 2020-04-24

### Changed

- Increased the size of the fru_id column from varchar(63) to varchar(255) in the hwinv_by_loc, hwinv_by_fru, and hwinv_hist HSM database tables.
- Added more robust fruid validation to the fruid generation function.

## [1.19.7] - 2020-04-17

### Changed

- CASMHMS-3241 - Update Redfish endpoint CT test for optional IPAddress field.

## [1.19.6] - 2020-04-16

### Changed

- HSM now sets detached FRUs associated with a disabled RedfishEndpoint from their loc.
- HSM generates "removed" events in hardware history when RedfishEndpoints are disabled

### Fixed

- Fixed a bug in the hardware history cleanup logic causing all history to get deleted each day.
- Fixed a bug in node standby polling jobs causing them to match powerstate stings case-sensitively.

## [1.19.5] - 2020-04-15

### Added

- CASMHMS-3096 - added FRU tracking support for power supplies, specifically CMMRectifiers and NodeEnclosurePowerSupplies

## [1.19.4] - 2020-04-06

### Changed

- HSM now sets components associated with a disabled RedfishEndpoint to 'Empty'

## [1.19.3] - 2020-04-02

### Fixed

- HSM now correctly processes the NULL partition parameter correctly for GET /groups/<group>/members

## [1.19.2] - 2020-03-31

### Added

- Added the IPAddress field to the RedfishEndpoints API as a patchable and a queryable field.

## [1.19.1] - 2020-03-30

### Changed

- CASMHMS-3211 - Update Redfish endpoint CT test for chassis and router BMCs.

## [1.19.0] - 2020-03-26

### Added

- Added a configmap volume mount to the cray-smd deployment to mount as an updatable configfile.
- Added a config file watcher to pick up any new roles/subroles defined in the config file.
- Added /service/values/\* REST APIs to list valid values for hms-base enums.

### Changed

- Changed the valid component role and subrole values to be extendable via configfile.

## [1.18.3] - 2020-03-26

### Changed

- CASMHMS-3163 - Add additional cleanup actions for test interrupts to HSM group and partition CT tests.

## [1.18.2] - 2020-03-25

### Fixed

- CASMHMS-3097 - Update Redfish Pkg by standardizing FRUID initialization.

## [1.18.1] - 2020-03-23

### Fixed

- CASMHMS-2929 - Update Redfish Pkg by adding SerialNumber to Processor data.

## [1.18.0] - 2020-03-16

### Fixed

- CASMHMS-3137 - Update HSM CT test for /State/Components to include new 'Class' field.

## [1.17.2] - 2020-03-13

### Changed

- Transitioning a component from Ready to On is no longer a valid state transition
- Redfish events are now processed concurrently

## [1.17.1] - 2020-03-10

### Fixed

- 405 responses to include Allow header with list of allowed HTTP methods

## [1.17.0] - 2020-03-09

### Changed

- Information under the /State/Components REST API now includes the component Class (River/Mountain).

## [1.16.9] - 2020-03-06

### Fixed

- Fixed SLS URL.
- Made Docker compose work. Running `docker-compose up -d` in the root directory now gives you a working HSM with Vault.

## [1.16.8] - 2020-03-03

### Changed

- HSM now delays discovery when processor info is not populated when discovering nodes.

## [1.16.7] - 2020-02-28

### Changed

- Update discovery functions in pkg/redfish to use a default flag of "OK"

## [1.16.6] - 2020-02-26

### Changed

- Create standard FRUID initialization/validation function, apply to Memory and Chassis

## [1.16.5] - 2020-02-26

### Fixed

- HSM segfault when generating hardware history entries.

## [1.16.4] - 2020-02-24

### Changed

- Updated FRUID initialization code for MemoryMods to use unique identifier

## [1.16.3] - 2020-02-21

### Added

- Added SMD_HWINVHIST_AGE_MAX_DAYS environment variable to control when FRU history entries should be cleaned up. This defaults to 365.

### Changed

- HSM generates FRU historical data.

## [1.16.1] - 2020-02-20

### Fixed

- CASMHMS-3007 - redact passwords from redfish struct output.

## [1.16.0] - 2020-02-13

### Added

- Added PATCH /hsm/v1/Inventory/RedfishEndpoints/{xname}

### Changed

- Database version checking now looks for installed schema versions greater than or equal to the expected schema.

## [1.15.0] - 2020-02-11

### Added

- Added functionality to hmsds to store hardware inventory historical data.
- Added /hsm/v1/Inventory/Hardware/History REST endpoint (GET/DELETE)
- Added /hsm/v1/Inventory/Hardware/History/{xname} REST endpoint (GET/DELETE)
- Added /hsm/v1/Inventory/HardwareByFRU/History REST endpoint (GET)
- Added /hsm/v1/Inventory/HardwareByFRU/History/{fruid} REST endpoint (GET/DELETE)

## [1.14.0] - 2020-02-07

### Changed

- CASMHMS-1009 - added support for disks

## [1.13.2] - 2020-02-05

### Changed

- CASMHMS-2908 - RedfishEndpoints API test workaround for Intel firmware v1.93 UANs failing discovery CASMHMS-2767.

## [1.13.1] - 2020-01-31

### Changed

- CASMHMS-2860 - Updated CT test for Hardware FRU tracking API additions.

## [1.13.0] - 2020-01-30

### Changed

- Updated imports to use new hms-base, hms-compcredentials, hms-securestorage, and hms-msgbus repos in place of deprecated hms-common versions.

## [1.12.0] - 2020-01-30

### Added

- Liveness probe & settings

### Changed

- Only log probes when DEBUG or higher
- Increased k8s initialDelaySeconds and periodSeconds

## [1.11.0] - 2020-01-23

### Added

- Added query parameters to /hsm/v1/Inventory/Hardware REST endpoint
- Added query parameters to /hsm/v1/Inventory/HardwareByFRU REST endpoint
- Added query parameters to /hsm/v1/Inventory/Hardware/Query/{xname} REST endpoint
- Implemented /hsm/v1/Inventory/Hardware/Query/{xname} to accept more xnames than just "s0"

## [1.10.6] - 2020-01-22

### Fixed

- Increased size of postgresql volume to 30Gi.

## [1.10.5] - 2020-01-17

### Added

- Additional functional Tavern API tests for CT framework.

## [1.10.4] - 2019-12-20

### Added

- Functional Tavern API tests for CT framework.

## [1.10.3] - 2019-12-12

### Changed

- Updated version of hms-common.

## [1.10.2] - 2019-12-3

### Changed

- Redfish node discovery now waits for all info to be loaded from BIOS

## [1.10.1] - 2019-11-26

### Changed

- Improved retry logic in loader to essentially retry forever.

## [1.10.0] - 2019-11-22

### Added

- Subroles to HSM

## [1.9.5] - 2019-11-20

### Changed

- HSM now reloads node hwinv when nodes power on.

## [1.9.4] - 2019-11-19

### Added

- Added an Enabled field to ComponentEndpoints as a reference to the same field in the parent RedfishEndpoint.

## [1.9.3] - 2019-11-15

### Fixed

- Workaround added for gigabyte nodes with missing Ethernet Interfaces

## [1.9.2] - 2019-11-14

### Fixed

- Istio preventing HSM from receiving redfish events

## [1.9.1] - 2019-11-12

### Changed

- Reduced HSM's default log verbosity

## [1.9.0] - 2019-11-08

### Fixed

- Nodes staying in the Standby state when they don't send redfish events.

## [1.8.8] - 2019-10-28

### Added

- Support for using SLS to get NID and Role assignments for nodes

## [1.8.7] - 2019-10-25

### Added

- The CrayAlerts registry to the list of valid registries for ResourcePowerStateChanged redfish events

## [1.8.6] - 2019-10-23

### Added

- GET /hsm/v1/service/ready REST API for HSM health checks

### Changed

- Liveliness and readiness probes for the HSM deployment now point to GET /hsm/v1/service/ready
- The hmsds log level now gets set to match HSM's log level.

### Fixed

- Missing query parameters, enabled and softwarestatus, in the swagger doc.

## [1.8.5] - 2019-10-17

### Added

- Added Oids to the PowerControl struct

## [1.8.4] - 2019-10-16

### Added

- Discovery of EPO redfish endpoints for chassis.

## [1.8.3] - 2019-10-16

### Added

- POST to /hsm/v1/State/Components
- PUT to /hsm/v1/State/Components/<xname>

## [1.8.2] - 2019-10-11

### Fixed

- PowerControl data discovery for non-mountain components

## [1.8.1] - 2019-10-10

### Fixed

- GET /locks returns all locks instead of get the first.

## [1.8.0] - 2019-10-09

### Added

- REST API for PowerMaps.

## [1.7.2] - 2019-10-03

### Removed

- Redfish credentials from REST API output.

## [1.7.1] - 2019-10-03

### Added

- Power Control Info discovery for mountain nodes

## [1.7.0] - 2019-09-25

### Added

- REST API for component locking.

### Fixed

- Gigabyte node enclosure discovery.

## [1.6.2] - 2019-08-22

### Added

- Support for parsing redfish events from updated Gigabyte nodes

## [1.6.1] - 2019-08-12

### Added

- Added new loader utility which is used to load HSM's Node NID map.

## [1.6.0] - 2019-08-08

### Added

- Changes from hms-common where picked up to include that addition of the 'Management' role.
- The 'Management' role to the HSM swagger document.
- Vault operations were added to smd. Configurable via the 'SMD_RVAULT' and 'SMD_WVAULT' environment variables.
- Vault environment variables, 'VAULT_ADDR' and 'VAULT_SKIP_VERIFY', to values.yaml to point HSM to a Vault instance.
- Product specification to the jenkins file

### Removed

- Unused Mariadb code

### Fixed

- yamllint errors and warnings
- Segfault when if database transactions can't be started
- Temp file creation in testing OS independant.
- AllowableValues for outlet power control
- Schema change for redfish resetTypes

## [1.5.1] - 2019-07-16

### Fixed

- Fixed bug in chart with incorrect `imagesHost` setting.

## [1.5.0] - 2019-07-12

### Changed

- Postgres is now the default and only supported backing store
- cray-smd now uses helm and the Postgres operator.
- cray-smd-init has been re-written to install/upgrade the schema for postgres
  using golang-migrate.

## [1.4.0] - 2019-07-08

### Changed

- Add rediscovery for RedfishEndpoints on PUT updates, with related bug fix.
- Fix xname normalization issues, group/partition normalization issues

## [1.3.1] - 2019-05-29

### Changed

- Fix bad 500 status responses that don't pass through an HMS error and return 400 like they should for a bad request.  These aren't internal DB errors and we don't want to report them that way.

## [1.3.0] - 2019-05-24

### Changed

- Added support for PDU discovery.

## [1.2.0] - 2019-05-16

### Added

- Added /ServiceEndpoints/* REST endpoints to HSM for querying for information on discovered redfish services.
- Added discovery logic to HSM to discover redfish services.
- Added storage logic to hmsds to store discovered redfish service information.
- Added logic to HSM to check for correct schema version.

### Changed

- Changed the table view for service_endpoint_info to correct extracting FQDN info for the redfish endpoint.

### Removed

## [1.1.0] - 2019-05-13

### Added

- Brought in `redfish`, `sharedtest`, and `sm` packages to this repo as they're really specific to HSM.
- Broung in `hmsds` package to the internal part of this repo as it shouldn't even be used by any other services.
- Checked in vendor code for 3rd party dependencies.

### Changed

- Updated Dockerfile to now copy over new `pkg` and `internal` folders when building.

### Removed

- Old version (v1.0.0) of hms-common code.

## [1.0.0] - 2019-05-13

### Added

- This is the initial release. It contains everything that was in `hms-services` at the time with the major exception of being `go mod` based now.

### Changed

### Deprecated

### Removed

### Fixed

### Security<|MERGE_RESOLUTION|>--- conflicted
+++ resolved
@@ -5,19 +5,17 @@
 The format is based on [Keep a Changelog](https://keepachangelog.com/en/1.0.0/),
 and this project adheres to [Semantic Versioning](https://semver.org/spec/v2.0.0.html).
 
-<<<<<<< HEAD
 ## [2.11.9] - 2024-05-01
 
 ### Fixed
 
 - Add patterns for Paradise ethernet interfaces in tavern test
-=======
+
 ## [2.11.7] - 2024-05-01
 
 ### Fixed
 
 - CASMHMS-6148: Paradise discovery enhancements (including fixed power capping)
->>>>>>> 2b798a9c
 
 ## [2.11.6] - 2024-04-15
 
