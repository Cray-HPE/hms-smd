--- conflicted
+++ resolved
@@ -5,13 +5,12 @@
 The format is based on [Keep a Changelog](https://keepachangelog.com/en/1.0.0/),
 and this project adheres to [Semantic Versioning](https://semver.org/spec/v2.0.0.html).
 
-<<<<<<< HEAD
 ## [2.11.10] - 2024-05-10
 
 ### Fixed
 
 - Pick appropriate chassis to act as node enclosure for Paradise
-=======
+
 ## [2.11.9] - 2024-05-06
 
 ### Fixed
@@ -23,7 +22,6 @@
 ### Fixed
 
 - Fixed tests to handle componentEndpoints of the type CDUMgmtSwitch
->>>>>>> c284a7da
 
 ## [2.11.7] - 2024-05-01
 
