# Changelog

All notable changes to this project will be documented in this file.

The format is based on [Keep a Changelog](https://keepachangelog.com/en/1.0.0/),
and this project adheres to [Semantic Versioning](https://semver.org/spec/v2.0.0.html).

<<<<<<< HEAD
## [2.11.9] - 2024-05-06

### Fixed

- Updated tavern tests to handle Foxconn Paradise ethernet interface names
=======
## [2.11.8] - 2024-05-03

### Fixed

- Fixed tests to handle componentEndpoints of the type CDUMgmtSwitch
>>>>>>> f8c98d5d

## [2.11.7] - 2024-05-01

### Fixed

- Paradise discovery enhancements (including fixed power capping)

## [2.11.6] - 2024-04-15

### Added

- Discover Paradise node MACs using correct redfish endpoint

## [2.11.5] - 2024-04-10

### Added

- Added workaround to generate the MAC for the node from the BMC's MAC for XD224 (Paradise) nodes

## [2.11.4] - 2024-03-18

### Fixed

- Handle alternative Paradise system model string

## [2.11.3] - 2024-03-13

### Fixed

- Update SMD for final Paradise FRU data needed to determine arch

## [2.11.2] - 2024-01-30

### Added

- Add ability to assign architecture to Paradise nodes

## [2.11.1] - 2023-09-26

### Fixed

- FRU history not creating 'Detected' events after 'Removed' events.

## [2.11.0] - 2023-08-21

### Fixed

- Fixed bug in HSN NIC numbering.

## [2.10.0] - 2023-08-17

### Fixed

- Swagger spec for the component Arch enum.

## [2.9.0] - 2023-05-19

### Fixed

- Node architecture discovery

## [2.8.0] - 2023-05-03

### Added

- Added RTS management switch discovery

### Changed

- Reduced verbosity of V2 readiness/liveness requests in HSM logs.

## [2.7.0] - 2023-04-12

### Fixed

- Fixed HSM seeing empty memory slots as populated in EX hardware.

## [2.6.0] - 2023-02-27

### Added

- Added CT test coverage for most remaining APIs.
- Fixed several CT test bugs and made various improvements.

## [2.5.0] - 2023-02-03

### Changed

- Moved hardware-sensitive CT tests into separate stage.

## [2.4.0] - 2023-01-30

### Added

- CASMHMS-5863 - Added Reacquire() function to the reservations client library.

## [2.3.0] - 2023-01-26

### Fixed

- CASMHMS-5902: Linting of language in API spec (no content changes); corrected markdown formatting issue in changelog

## [2.2.0] - 2023-01-09

### Removed

- CASMHMS-5626 - Removed v1 API

## [1.62.0] - 2023-01-09

### Fixed

- HSN NIC numbering for devices running proliant iLO redfish.

## [1.61.0] - 2022-12-19

### Changed

- Update service values test to allow custom role and subrole configurations.

## [1.60.0] - 2022-12-01

### Fixed

- Restored previous name of GitHub Actions workflow file for test images.

## [1.59.0] - 2022-11-16

### Changed

CASMHMS-5747 - Refactored HSM CT tests for HMTH, including:
- Update HSM CT tests to use latest hms-test:4.0.0 image
- Break out HSM CT tests into non-disruptive, disruptive, and destructive test buckets
- Add many new API tests that execute in the runCT environment in the build pipeline
- Fixes to Swagger specification to reflect actual API behavior

## [1.58.1] - 2022-08-31

### Fixed

- CASMHMS-5726 - Fixed syntax error in migration down step 22

## [1.58.0] - 2022-08-11

### Fixed

- CASMHMS-5675 - HSM now discovers HSN NICs under '/redfish/v1/Chassis/<sysid>/Devices' for Proliant iLO redfish implementations.
- CASMHMS-5675 - HSN now ignores non-HSN NICs that show up for Proliant iLO redfish implementations.

## [1.57.0] - 2022-07-27

### Fixed

- CASMHMS-5355 - /locks/reservations/check now reports the reservations that were not found.
- CASMHMS-5387 - HSM now discovers the power URL for Intel nodes.

## [1.56.0] - 2022-07-19

### Fixed

- CASMHMS-5625 - Removed much of the redundant v1 API code in preparation for removal in CSM 1.4.
- CASMHMS-5610 - Fixed POST /Inventory/RedfishEndpoints returning 500 instead of 409 for conflicts.
- CASMHMS-5373 - Fixed locking bug preventing 'Flexible' requests from working.

## [1.55.0] - 2022-06-22

### Changed

- Updated CT tests to hms-test:3.1.0 image as part of Helm test coordination.

## [1.54.0] - 2022-06-21

### Added

- CASMHMS-5591 - Added indexes to the hwinv_hist table to speed up migration step 20.

## [1.53.0] - 2022-06-16

### Fixed

- CASMHMS-4972 - HSM now ignores A100 NV Switch and Baseboard when discovering GPUs on Proliant iLO devices.

## [1.52.0] - 2022-06-03

### Changed

- HSM now uses the 'Class' from SLS

## [1.51.0] - 2022-05-10

### Changed

- Converted image builds to be via github actions, updated the image links to be in artifactory.algol60.net
- Added a runCT.sh script that can run the tavern tests and smoke tests in a docker-compose environment.
- Refactored CT tests and their directory structure.
- Renamed dockerfiles.

## [1.50.0] - 2022-05-03

### Fixed

- CASMHMS-5511 - Fixed issue causing FRU data to get improperly populated for empty locations.

## [1.49.0] - 2022-03-04

### Added

- CASMHMS-4974 - Added HSM GET /v2/status/locks API.

## [1.48.0] - 2022-02-18

### Fixed

- CASMINST-4069 - Updated HSM components test for new expected BMC management roles.

## [1.47.0] - 2022-02-10

### Added

- Added flexible-model methods to the service-reservation package.

## [1.46.0] - 2022-02-07

### Added

- CASMHMS-5278 - Added HSM SCN subscription database unit tests.

## [1.45.0] - 2022-02-07

### Changed

- CASMHMS-5365 - Updated HSM CT tests for custom roles and subroles.

## [1.44.0] - 2022-02-02

### Added

- CASMHMS-5353 - Added CheckDeputyKeys() method to service_reservations package.

## [1.43.0] - 2022-01-31

### Added

- CASMHMS-5348 - Fixed NULL value issue with POST /Inventory/EthernetInterfaces

## [1.42.0] - 2022-01-24

### Added

- CASMHMS-633 - Added HSM hardware inventory unit tests.

## [1.41.0] - 2022-01-11

### Added

- CASMHMS-632 - Added HSM component endpoint unit tests.

## [1.40.0] - 2022-01-06

### Added

- CASMHMS-634 - Added HSM Redfish endpoint unit tests.

## [1.39.0] - 2021-12-21

### Changed

Replaced golang Sarama kafka interface with Confluent.

## [1.38.0] - 2021-12-07

### Added

- CASMTRIAGE-2801 - Added support for HPE PDUs to ComponentEndpoints CT test.

- Added vaild state transitions section to the HSM swagger doc.

### Changed

- Corrections to the HSM swagger doc including correcting typos, updating parameter descriptions to include valid values, updating parameter descriptions to include if they can be specified multiple times, and properly marking fields as required.

## [1.37.0] - 2021-11-05

### Added

- Support for HPE PDUs

## [1.36.0] - 2021-11-19

### Changed

- CASMHMS-5205 - Rename HSM CT smoke tests to swap execution order.

## [1.35.0] - 2021-11-18

### Changed

- CASMHMS-5198 - Updated image refs in the chart.

## [1.34.0] - 2021-11-16

### Changed

- CASMHMS-5272 - Added support for AuxiliaryController Redfish subtype to ComponentEndpoints CT test.

## [1.33.0] - 2021-11-12

### Changed

- CASMHMS-5239 - HSM now kicks off re-discovery for nodeBMCs when a power on redfish event is received for its slot.

### Fixed

- CASMHMS-5233 - HSM correctly ignores duplicate xnames given as arguments to `POST /Inventory/Discover`

## [1.32.0] - 2021-10-27

### Added

- CASMHMS-5055 - Added SMD CT test RPM.

## [1.31.0] - 2021-10-19

### Changed

- CASMHMS-5226 - Add priority value to postgres cluster resource

## [1.30.19] - 2021-10-06

### Changed

- CASMHMS-4951 - Changed HSM to use NAME and ProductPartNumber fields in place of empty Model and PartNumber fields for GPUs discovered on HPE hardware.

- CASMHMS-4954 - Changed HSM to use the NAME field in place of an empty Model field for Enclosures.

## [1.30.18] - 2021-09-28

### Changed

- Changed cray-service version to ~6.0.0

## [1.30.17] - 2021-09-10

### Changed

- Changed the docker image to run as the user nobody

## [1.30.16] - 2021-09-07

### Added

- CASMHMS-5039 - Added support for power capping for Bard Peak nodes.
- Workaround for discovery for Bard Peak to correctly discover node BMCs.

### Fixed

- Bulk postgres operations trying to operate on the same row multiple times.

### Changed

- CASMHMS-5041 - Set the 'Name' field in the power control struct for Apollo 6500.

## [1.30.15] - 2021-08-24

### Changed

- CASMHMS-5036 - Updated the discovery status CT smoke test with troubleshooting steps.

## [1.30.14] - 2021-08-19

### Changed

- CASMHMS-4835 - Changed HSM postgres operations to use bulk Inserts and Updates when working with multiple entries.

## [1.30.13] - 2021-08-10

### Changed

- Added GitHub configuration files.

## [1.30.12] - 2021-08-03

### Changed

- CASMTRIAGE-1808 - Updated the ComponentEndpoints CT test for multiple accelerator components.

## [1.30.11] - 2021-08-02

### Changed

- CASMHMS-4885 - Set pod priority for HSM.

## [1.30.10] - 2021-07-30

### Changed

- CASMHMS-4990 - Add "HPE" to the match list for Cray manufacturer.

## [1.30.9] - 2021-07-26

### Added

- github transition phase 3. Remove stash references.

## [1.30.8] - 2021-07-22

### Added

- Added Jenkins file and Makefile for migrating hms-smd to github.

## [1.30.7] - 2021-07-20

### Added

- CASMHMS-4927 - smd-init prunes previously bloated hwinv_hist database tables of redundant hardware history events.

### Changed

- CASMHMS-4927 - FRU history events are only generated if a change occurred.

### Fixed

- CASMHMS-4971 - Fixed HSM crashing when discovering Bard Peak nodes

## [1.30.6] - 2021-07-01

### Added

- CASMHMS-4930 - Enabled automatic postgres backups in the helm chart.

## [1.30.5] - 2021-07-13

### Changed

- CASMINST-2680 - Updated CT tests for when ncn-m001 is not part of the management cluster.

## [1.30.4] - 2021-06-30

### Security

- CASMHMS-4898 - Updated base container images for security updates.

## [1.30.3] - 2021-06-18

### Fixed

- CASMHMS-4884 - Fixed HSM crashing when manually adding power supplies via POST /Inventory/Hardware

## [1.30.2] - 2021-06-18

### Changed

- CASMINST-2511 - Update the ComponentEndpoints CT test to make InterfaceEnabled an optional EthernetNICInfo field and add it to RedfishSystemInfo.

## [1.30.1] - 2021-06-02

### Changed

- CASMHMS-4842 - HSM now joins a client group with its replicas to share at pool of redfish events from the kafka bus

## [1.29.1] - 2021-06-01

### Fixed

- CASMHMS-4865 - Fixed component filtering when locking components.

## [1.29.0] - 2021-05-28

### Added

- CASMHMS-4706 - Added support for power capping HPE Apollo 6500.

## [1.28.19] - 2021-05-28

### Changed

- CASMPET-4148 - Change smd-postgres pvc size to 100GB

## [1.28.18] - 2021-05-13

### Changed

- CASMHMS-4834 - Modifies Insert, Delete, and Update postgres operations on the v2 locking interface use bulk operations.

## [1.28.17] - 2021-05-14

### Added

- CASMHMS-4836 - Support for parsing redfish events from HPE iLo nodes

## [1.28.16] - 2021-05-10

### Changed

- Changed kubernetes values.yaml for podAntiAffinity from istio-ingressgateway

## [1.28.15] - 2021-05-05

### Changed

- Updated docker-compose files to pull images from Artifactory instead of DTR.

## [1.28.14] - 2021-05-04

### Changed

- CASMHMS-4796 - HSM no longer takes out row exclusive locks in postgres.
- CASMHMS-4796 - Reuses http transport whenever possible.
- CASMHMS-4796 - Pod resources are increased for both HSM and postgres.
- CASMHMS-4796 - Readiness probe timeout is increased.
- CASMHMS-4796 - Set GOMAXPROCS to tune HSM to the CPU resource limits.
- CASMHMS-4796 - Unset SetConnMaxLifetime() so postgres connections can be reused.
- CASMHMS-4796 - Set indexs on role/subrole rows in the components table

## [1.28.13] - 2021-05-04

### Changed

- CASMHMS-4810 - Allow valid nodeAccel type xnames for more than 8 GPUs

## [1.28.12] - 2021-05-03

### Changed

- CASMHMS-4811 - Added anti-affinity for HSM to avoid (if possible) scheduling on the same nodes as the Istio gateways.

## [1.28.11] - 2021-04-28

### Removed

- CASMHMS-4794 - Disabled CT test for the DiscoveryStatus API.

## [1.28.10] - 2021-04-20

### Fixed

- CASMHMS-4751 - Increased the wait-for-postgres resource limit

## [1.28.9] - 2021-04-16

### Fixed

- CASMHMS-4719 - Fix HSM postgres slowness during discovery floods on large (2000+ nodes) systems.

### Changed

- CASMHMS-4719 - Changed FRU tracking to be more simple and avoid long running sql queries.

## [1.28.8] - 2021-04-14

### Fixed

- CASMHMS-4700 - HSM now discovers GPUs in PCI slots on HPE hardware

## [1.28.7] - 2021-04-14

### Fixed

- CASMHMS-4713 - Fix HTTP response leaks

## [1.28.6] - 2021-04-12

### Changed

- CASMHMS-4693 - Update HSM Hardware Inventory CT test to allow empty drive bays.
- CASMHMS-4709 - Update HSM Hardware Inventory CT test to allow more ProcessorType data values.

## [1.28.5] - 2021-04-06

### Fixed

- CASMHMS-4593 - PATCH /v2/Inventory/EthernetInterfaces/<id> now allows ComponentID only patches

## [1.28.4] - 2021-04-06

### Changed

- CASMHMS-4579 - Update the cray-service chart to 2.4.5.

## [1.28.3] - 2021-03-31

### Changed

- CASMHMS-4605 - Update the loftsman/docker-kubectl image to use a production version.

## [1.28.2] - 2021-03-08

### Changed

- Added a note in HSM v1 and v2 Swagger about v1 deprecation.

## [1.28.1] - 2021-02-04

### Changed

- Added User-Agent header to outbound HTTP requests.

## [1.28.0] - 2021-02-01

### Changed

- Updated to MIT License
- Updated HMS libraries to latest
- Code changes to test.go code for updates to hms-cert

## [1.27.1] - 2021-01-20

### Changed

- CASMHMS-4334 Fixed issue with Processor discovery

## [1.27.0] - 2021-01-14

### Changed

- Updated license file.

## [1.26.8] - 2020-12-18

### Changed

- CASMHMS-4295 - Changed partitions API to restrict partition names to the p# or p#.# (hard.soft) naming convention for partitions so they will work correctly with other APIs.

## [1.26.7] - 2020-12-03

### Changed

- CASMHMS-4260 - Change NodeHsnNic hardware inventory data to show as NodeHsnNicFRUInfo instead of HSNNICFRUInfo.

## [1.26.6] - 2020-11-25

### Fixed

- CASMHMS-4246 - Fixed HSM using invalid MAC addresses to generate EthernetInterface entries.

## [1.26.5] - 2020-11-24

### Changed

- CASMHMS-4240 - Change NodeAccel hardware inventory data to show as NodeAccelFRUInfo instead of ProcessorFRUInfo.

## [1.26.4] - 2020-11-23

### Changed

- CASMHMS-4237 - Update NodeAccelRiserFRUInfoRF definitions: remove Manufacturer, add Producer and EngineeringChangeLevel

## [1.26.3] - 2020-11-23

### Added

- CASMHMS-4224 Added the discovery for NetworkAdapters (NodeHsnNic HMS types) to HSM

## [1.26.2] - 2020-11-20

### Added

- CASMHMS-4087 Added the NodeAccelRiser type to represent GPUSubsystem baseboards, ie Redstone

## [1.26.1] - 2020-11-18

### Changed

- CASMHMS-4211 - Added final CA bundle configmap handling to Helm chart.

## [1.26.0] - 2020-11-17

### Changed

- CASMHMS-4158 - The V2 API for Component Ethernet Interfaces now supports associating multiple IP addresses to a single MAC Address. The new IP Address structure has a optional Network field to note which network an IP Address is apart of. Added new APIS to manipulate the IPAddresses
- The V1 Component Ethernet Interfaces API remains unchanged, except for new behavior when performing a PATCH on a component ethernet interface with a new IPAddress that has multiple IP addresses it will return a Bad Request status code as this is a ambiguous situation.

## [1.25.6] - 2020-11-13

### Fixed

- CASMHMS-4077 - HSM now periodically updates the timestamp of currently running discovery jobs.

### Changed

- CASMHMS-4077 - Much of the HSM manual rediscovery path has been parallelized

## [1.25.5] - 2020-11-10

### Changed

- CASMHMS-3848 - HSM now queries HBTD for heartbeat status of nodes it discovers in the 'On' state to see if they should be 'Ready'.

## [1.25.4] - 2020-11-05

### Changed

- CASMHMS-3232 - HSM now retries sending failed SCNs.

## [1.25.3] - 2020-10-29

### Security

- CASMHMS-4148 - Update HMS vendor code for security fix.
- Set grpc go module to v1.29.1 to resolve smd-related grpc/etcd incompatibility issue.

## [1.25.2] - 2020-10-27

### Changed

- CASMHMS-4144 - Update to latest cray-service base chart v2.2.0 to pick up postgres labels.

## [1.25.1] - 2020-10-21

### Security

- CASMHMS-4105 - Updated base Golang Alpine image to resolve libcrypto vulnerability.

## [1.25.0] - 2020-10-19

### Added

- Added a V2 of SMD; V1 is now on the deprecation path.  We have added a new locking and reservations API

## [1.24.1] - 2020-10-16

### Added

- CASMHMS-4111 - Added a POST to the /Inventory/Hardware REST endpoint to generically add hw inventory entries from external sources.

### Removed

- CASMHMS-4111 - Removed HSNInterfaces APIs and functionality

## [1.24.0] - 2020-10-13

### Added

- Added support for TLS certs for Redfish endpoint communcations.

## [1.23.1] - 2020-09-16

### Fixed

- CASMHMS-4026 - HSM now correctly resyncs its ComponentEndpoint cache when a redfish event comes from a PDU controller.

## [1.23.0] - 2020-09-16

### Summary and Scope

These are changes to charts in support of:

- moving to Helm v1/Loftsman v1
- the newest 2.x cray-service base chart
  - upgraded to support Helm v3
  - modified containers/init containers, volume, and persistent volume claim value definitions to be objects instead of arrays
- the newest 0.2.x cray-jobs base chart
  - upgraded to support Helm v3

## [1.22.10] - 2020-09-10

### Security

- CASMHMS-3997 - Updated hms-smd to use latest trusted baseOS images.

## [1.22.9] - 2020-09-10

### Added

- CASMHMS-4018 - Added code to process GPU info from redfish correctly

## [1.22.8] - 2020-09-02

### Added

- CASMHMS-3975 - Added a mechanism for restarting orphaned discovery jobs

## [1.22.7] - 2020-08-18

### Added

- CASMHMS-3509 - Added the hms-base config file into the HSM chart

## [1.22.6] - 2020-08-14

### Changed

- CASMHMS-3807 - Changed PDU discovery behavior to discover outlets as CabinetPDUPowerConnector HMS type.

## [1.22.5] - 2020-08-14

### Changed

- CASMHMS-3914 - Changed HSM to skip node discovery for CMCs with special NodeBMC xname xXcCsSb999

## [1.22.4] - 2020-08-07

### Changed
- CASMHMS-3888 - Changed PDU discovery behavior to allow Cabinet PDU controllers to have more than 1 Cabinet PDU.

## [1.22.3] - 2020-08-05

### Added

- CASMHMS-3871 - Added PowerStatusChange to the list of valid redfish event types for HSM to process.

## [1.22.2] - 2020-07-24

### Changed

- CASMHMS-3818 - CT functional test updates for /State/Components SubRoles and /SCN States.

## [1.22.1] - 2020-07-24

### Changed

- CASMHMS-3815 - Bumped the resource limits and made the compose file work.

## [1.22.0] - 2020-07-21

### Added

- CASMHMS-1466 - Added partition query parameters to /Inventory/Hardware
- CASMHMS-1466 - Added the 'parent_node' column to the hwinv_loc table to be able to associate lower components with partitions of their parents
- CASMHMS-1466 - Added a schema view that includes partition information with hwinv data.
- CASMHMS-1466 - Added the 'laststatus' query parameter to /Inventory/RedfishEndpoints to allow queries to be filtered based on discovery status.

## [1.21.3] - 2020-07-14

### Added

- CASMHMS-2921 - Fru Tracking of sC

## [1.21.2] - 2020-07-06

### Added

- CASMHMS-2919 - Fru Tracking of nC

## [1.21.1] - 2020-07-01

### Changed

- CASMHMS-3617 - Changed 'PATCH /Inventory/EthernetInterfaces' to include 'CompID' as a patchable value.

## [1.21.0] - 2020-06-26

### Added

- CASMHMS-3462 - HSNInterfaces REST API which includes GET/POST/DELETE /Inventory/HSNInterfaces and GET/PATCH/DELETE /Inventory/HSNInterfaces/{xname}

## [1.20.10] - 2020-06-15

### Removed

- CASMHMS-3575 - Disabled CT test for /Defaults/NodeMaps since it is deprecated in favor of SLS.

## [1.20.9] - 2020-06-10

### Added

- CASMHMS-3553 - Updated HSM /State/Components CT test cases for optional 'SubRole' and 'Subtype' fields.

## [1.20.8] - 2020-06-10

### Changed

- CASMHMS-3506 - HSM now treats Ready/Warning StateData patches as only affecting components in the Ready state.

## [1.20.7] - 2020-06-08

### Fixed

- CASMHMS-3526 - fixed job cleanup.

## [1.20.6] - 2020-06-05

### Changed

- CASMHMS-3531 - Updated HSM /State/Components CT test case for optional 'SoftwareStatus' field.
- CASMHMS-3532 - Updated HSM /Subscriptions/SCN CT test case for new subscription keys.

## [1.20.5] - 2020-06-05

### Changed

- Re-inventory triggered by redfish events now only generate "Scanned" hardware history events.

## [1.20.4] - 2020-06-03

### Changed

- removed cray-smd-loader job per CASMHMS-3392

## [1.20.3] - 2020-05-26

### Changed

- Added a locking mechanism for the HSM jobList to prevent crashes.

## [1.20.2] - 2020-05-26

### Changed

- Updated the cray-service chart version.
- Changed smd-init to downgrade as well as upgrade schemas
- smd-init is now built in the same container image as HSM

### Added

- Added a job to delete the previously run smd-init and smd-loader jobs for upgrade/downgrade
- Added a persistent storage volume for storing all previously applied schema migration steps

## [1.20.1] - 2020-05-20

### Changed

- replicaCount now set to 3 in helm chart for resiliency

## [1.20.0] - 2020-05-13

### Added

- Added a REST API for storing and querying for component ethernet interfaces

## [1.19.10] - 2020-05-06

### Changed

- CASMHMS-2966 - Update hms-smd build to use trusted baseOS.

## [1.19.9] - 2020-05-01

### Changed

- Update version of hms-base to 1.7.3, which includes changes for CASMHMS-3403: modifications to xname validation for CMMRectifiers

## [1.19.8] - 2020-04-24

### Changed

- Increased the size of the fru_id column from varchar(63) to varchar(255) in the hwinv_by_loc, hwinv_by_fru, and hwinv_hist HSM database tables.
- Added more robust fruid validation to the fruid generation function.

## [1.19.7] - 2020-04-17

### Changed

- CASMHMS-3241 - Update Redfish endpoint CT test for optional IPAddress field.

## [1.19.6] - 2020-04-16

### Changed

- HSM now sets detached FRUs associated with a disabled RedfishEndpoint from their loc.
- HSM generates "removed" events in hardware history when RedfishEndpoints are disabled

### Fixed

- Fixed a bug in the hardware history cleanup logic causing all history to get deleted each day.
- Fixed a bug in node standby polling jobs causing them to match powerstate stings case-sensitively.

## [1.19.5] - 2020-04-15

### Added

- CASMHMS-3096 - added FRU tracking support for power supplies, specifically CMMRectifiers and NodeEnclosurePowerSupplies

## [1.19.4] - 2020-04-06

### Changed

- HSM now sets components associated with a disabled RedfishEndpoint to 'Empty'

## [1.19.3] - 2020-04-02

### Fixed

- HSM now correctly processes the NULL partition parameter correctly for GET /groups/<group>/members

## [1.19.2] - 2020-03-31

### Added

- Added the IPAddress field to the RedfishEndpoints API as a patchable and a queryable field.

## [1.19.1] - 2020-03-30

### Changed

- CASMHMS-3211 - Update Redfish endpoint CT test for chassis and router BMCs.

## [1.19.0] - 2020-03-26

### Added

- Added a configmap volume mount to the cray-smd deployment to mount as an updatable configfile.
- Added a config file watcher to pick up any new roles/subroles defined in the config file.
- Added /service/values/\* REST APIs to list valid values for hms-base enums.

### Changed

- Changed the valid component role and subrole values to be extendable via configfile.

## [1.18.3] - 2020-03-26

### Changed

- CASMHMS-3163 - Add additional cleanup actions for test interrupts to HSM group and partition CT tests.

## [1.18.2] - 2020-03-25

### Fixed

- CASMHMS-3097 - Update Redfish Pkg by standardizing FRUID initialization.

## [1.18.1] - 2020-03-23

### Fixed

- CASMHMS-2929 - Update Redfish Pkg by adding SerialNumber to Processor data.

## [1.18.0] - 2020-03-16

### Fixed

- CASMHMS-3137 - Update HSM CT test for /State/Components to include new 'Class' field.

## [1.17.2] - 2020-03-13

### Changed

- Transitioning a component from Ready to On is no longer a valid state transition
- Redfish events are now processed concurrently

## [1.17.1] - 2020-03-10

### Fixed

- 405 responses to include Allow header with list of allowed HTTP methods

## [1.17.0] - 2020-03-09

### Changed

- Information under the /State/Components REST API now includes the component Class (River/Mountain).

## [1.16.9] - 2020-03-06

### Fixed

- Fixed SLS URL.
- Made Docker compose work. Running `docker-compose up -d` in the root directory now gives you a working HSM with Vault.

## [1.16.8] - 2020-03-03

### Changed

- HSM now delays discovery when processor info is not populated when discovering nodes.

## [1.16.7] - 2020-02-28

### Changed

- Update discovery functions in pkg/redfish to use a default flag of "OK"

## [1.16.6] - 2020-02-26

### Changed

- Create standard FRUID initialization/validation function, apply to Memory and Chassis

## [1.16.5] - 2020-02-26

### Fixed

- HSM segfault when generating hardware history entries.

## [1.16.4] - 2020-02-24

### Changed

- Updated FRUID initialization code for MemoryMods to use unique identifier

## [1.16.3] - 2020-02-21

### Added

- Added SMD_HWINVHIST_AGE_MAX_DAYS environment variable to control when FRU history entries should be cleaned up. This defaults to 365.

### Changed

- HSM generates FRU historical data.

## [1.16.1] - 2020-02-20

### Fixed

- CASMHMS-3007 - redact passwords from redfish struct output.

## [1.16.0] - 2020-02-13

### Added

- Added PATCH /hsm/v1/Inventory/RedfishEndpoints/{xname}

### Changed

- Database version checking now looks for installed schema versions greater than or equal to the expected schema.

## [1.15.0] - 2020-02-11

### Added

- Added functionality to hmsds to store hardware inventory historical data.
- Added /hsm/v1/Inventory/Hardware/History REST endpoint (GET/DELETE)
- Added /hsm/v1/Inventory/Hardware/History/{xname} REST endpoint (GET/DELETE)
- Added /hsm/v1/Inventory/HardwareByFRU/History REST endpoint (GET)
- Added /hsm/v1/Inventory/HardwareByFRU/History/{fruid} REST endpoint (GET/DELETE)

## [1.14.0] - 2020-02-07

### Changed

- CASMHMS-1009 - added support for disks

## [1.13.2] - 2020-02-05

### Changed

- CASMHMS-2908 - RedfishEndpoints API test workaround for Intel firmware v1.93 UANs failing discovery CASMHMS-2767.

## [1.13.1] - 2020-01-31

### Changed

- CASMHMS-2860 - Updated CT test for Hardware FRU tracking API additions.

## [1.13.0] - 2020-01-30

### Changed

- Updated imports to use new hms-base, hms-compcredentials, hms-securestorage, and hms-msgbus repos in place of deprecated hms-common versions.

## [1.12.0] - 2020-01-30

### Added

- Liveness probe & settings

### Changed

- Only log probes when DEBUG or higher
- Increased k8s initialDelaySeconds and periodSeconds

## [1.11.0] - 2020-01-23

### Added

- Added query parameters to /hsm/v1/Inventory/Hardware REST endpoint
- Added query parameters to /hsm/v1/Inventory/HardwareByFRU REST endpoint
- Added query parameters to /hsm/v1/Inventory/Hardware/Query/{xname} REST endpoint
- Implemented /hsm/v1/Inventory/Hardware/Query/{xname} to accept more xnames than just "s0"

## [1.10.6] - 2020-01-22

### Fixed

- Increased size of postgresql volume to 30Gi.

## [1.10.5] - 2020-01-17

### Added

- Additional functional Tavern API tests for CT framework.

## [1.10.4] - 2019-12-20

### Added

- Functional Tavern API tests for CT framework.

## [1.10.3] - 2019-12-12

### Changed

- Updated version of hms-common.

## [1.10.2] - 2019-12-3

### Changed

- Redfish node discovery now waits for all info to be loaded from BIOS

## [1.10.1] - 2019-11-26

### Changed

- Improved retry logic in loader to essentially retry forever.

## [1.10.0] - 2019-11-22

### Added

- Subroles to HSM

## [1.9.5] - 2019-11-20

### Changed

- HSM now reloads node hwinv when nodes power on.

## [1.9.4] - 2019-11-19

### Added

- Added an Enabled field to ComponentEndpoints as a reference to the same field in the parent RedfishEndpoint.

## [1.9.3] - 2019-11-15

### Fixed

- Workaround added for gigabyte nodes with missing Ethernet Interfaces

## [1.9.2] - 2019-11-14

### Fixed

- Istio preventing HSM from receiving redfish events

## [1.9.1] - 2019-11-12

### Changed

- Reduced HSM's default log verbosity

## [1.9.0] - 2019-11-08

### Fixed

- Nodes staying in the Standby state when they don't send redfish events.

## [1.8.8] - 2019-10-28

### Added

- Support for using SLS to get NID and Role assignments for nodes

## [1.8.7] - 2019-10-25

### Added

- The CrayAlerts registry to the list of valid registries for ResourcePowerStateChanged redfish events

## [1.8.6] - 2019-10-23

### Added

- GET /hsm/v1/service/ready REST API for HSM health checks

### Changed

- Liveliness and readiness probes for the HSM deployment now point to GET /hsm/v1/service/ready
- The hmsds log level now gets set to match HSM's log level.

### Fixed

- Missing query parameters, enabled and softwarestatus, in the swagger doc.

## [1.8.5] - 2019-10-17

### Added

- Added Oids to the PowerControl struct

## [1.8.4] - 2019-10-16

### Added

- Discovery of EPO redfish endpoints for chassis.

## [1.8.3] - 2019-10-16

### Added

- POST to /hsm/v1/State/Components
- PUT to /hsm/v1/State/Components/<xname>

## [1.8.2] - 2019-10-11

### Fixed

- PowerControl data discovery for non-mountain components

## [1.8.1] - 2019-10-10

### Fixed

- GET /locks returns all locks instead of get the first.

## [1.8.0] - 2019-10-09

### Added

- REST API for PowerMaps.

## [1.7.2] - 2019-10-03

### Removed

- Redfish credentials from REST API output.

## [1.7.1] - 2019-10-03

### Added

- Power Control Info discovery for mountain nodes

## [1.7.0] - 2019-09-25

### Added

- REST API for component locking.

### Fixed

- Gigabyte node enclosure discovery.

## [1.6.2] - 2019-08-22

### Added

- Support for parsing redfish events from updated Gigabyte nodes

## [1.6.1] - 2019-08-12

### Added

- Added new loader utility which is used to load HSM's Node NID map.

## [1.6.0] - 2019-08-08

### Added

- Changes from hms-common where picked up to include that addition of the 'Management' role.
- The 'Management' role to the HSM swagger document.
- Vault operations were added to smd. Configurable via the 'SMD_RVAULT' and 'SMD_WVAULT' environment variables.
- Vault environment variables, 'VAULT_ADDR' and 'VAULT_SKIP_VERIFY', to values.yaml to point HSM to a Vault instance.
- Product specification to the jenkins file

### Removed

- Unused Mariadb code

### Fixed

- yamllint errors and warnings
- Segfault when if database transactions can't be started
- Temp file creation in testing OS independant.
- AllowableValues for outlet power control
- Schema change for redfish resetTypes

## [1.5.1] - 2019-07-16

### Fixed

- Fixed bug in chart with incorrect `imagesHost` setting.

## [1.5.0] - 2019-07-12

### Changed

- Postgres is now the default and only supported backing store
- cray-smd now uses helm and the Postgres operator.
- cray-smd-init has been re-written to install/upgrade the schema for postgres
  using golang-migrate.

## [1.4.0] - 2019-07-08

### Changed

- Add rediscovery for RedfishEndpoints on PUT updates, with related bug fix.
- Fix xname normalization issues, group/partition normalization issues

## [1.3.1] - 2019-05-29

### Changed

- Fix bad 500 status responses that don't pass through an HMS error and return 400 like they should for a bad request.  These aren't internal DB errors and we don't want to report them that way.

## [1.3.0] - 2019-05-24

### Changed

- Added support for PDU discovery.

## [1.2.0] - 2019-05-16

### Added

- Added /ServiceEndpoints/* REST endpoints to HSM for querying for information on discovered redfish services.
- Added discovery logic to HSM to discover redfish services.
- Added storage logic to hmsds to store discovered redfish service information.
- Added logic to HSM to check for correct schema version.

### Changed

- Changed the table view for service_endpoint_info to correct extracting FQDN info for the redfish endpoint.

### Removed

## [1.1.0] - 2019-05-13

### Added

- Brought in `redfish`, `sharedtest`, and `sm` packages to this repo as they're really specific to HSM.
- Broung in `hmsds` package to the internal part of this repo as it shouldn't even be used by any other services.
- Checked in vendor code for 3rd party dependencies.

### Changed

- Updated Dockerfile to now copy over new `pkg` and `internal` folders when building.

### Removed

- Old version (v1.0.0) of hms-common code.

## [1.0.0] - 2019-05-13

### Added

- This is the initial release. It contains everything that was in `hms-services` at the time with the major exception of being `go mod` based now.

### Changed

### Deprecated

### Removed

### Fixed

### Security<|MERGE_RESOLUTION|>--- conflicted
+++ resolved
@@ -5,19 +5,17 @@
 The format is based on [Keep a Changelog](https://keepachangelog.com/en/1.0.0/),
 and this project adheres to [Semantic Versioning](https://semver.org/spec/v2.0.0.html).
 
-<<<<<<< HEAD
 ## [2.11.9] - 2024-05-06
 
 ### Fixed
 
 - Updated tavern tests to handle Foxconn Paradise ethernet interface names
-=======
+
 ## [2.11.8] - 2024-05-03
 
 ### Fixed
 
 - Fixed tests to handle componentEndpoints of the type CDUMgmtSwitch
->>>>>>> f8c98d5d
 
 ## [2.11.7] - 2024-05-01
 
