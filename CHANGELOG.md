--- conflicted
+++ resolved
@@ -5,7 +5,12 @@
 The format is based on [Keep a Changelog](https://keepachangelog.com/en/1.0.0/),
 and this project adheres to [Semantic Versioning](https://semver.org/spec/v2.0.0.html).
 
-<<<<<<< HEAD
+## [1.30.1] - 2021-06-02
+
+### Changed
+
+- CASMHMS-4842 - HSM now joins a client group with its replicas to share at pool of redfish events from the kafka bus
+
 ## [1.29.1] - 2021-06-01
 
 ### Fixed
@@ -17,19 +22,6 @@
 ### Added
 
 - CASMHMS-4706 - Added support for power capping HPE Apollo 6500.
-=======
-## [1.29.3] - 2021-06-02
-
-### Changed
-
-- CASMHMS-4842 - HSM now joins a client group with its replicas to share at pool of redfish events from the kafka bus
-
-## [1.28.20] - 2021-06-01
-
-### Fixed
-
-- CASMHMS-4865 - Fixed component filtering when locking components.
->>>>>>> 68939d82
 
 ## [1.28.19] - 2021-05-28
 
