--- conflicted
+++ resolved
@@ -5,13 +5,12 @@
 The format is based on [Keep a Changelog](https://keepachangelog.com/en/1.0.0/),
 and this project adheres to [Semantic Versioning](https://semver.org/spec/v2.0.0.html).
 
-<<<<<<< HEAD
-## [1.33.0] - 2021-11-05
+## [1.37.0] - 2021-11-05
 
 ### Added
 
 - Support for HPE PDUs
-=======
+
 ## [1.36.0] - 2021-11-19
 
 ### Changed
@@ -39,7 +38,6 @@
 ### Fixed
 
 - CASMHMS-5233 - HSM correctly ignores duplicate xnames given as arguments to `POST /Inventory/Discover`
->>>>>>> fb386f43
 
 ## [1.32.0] - 2021-10-27
 
