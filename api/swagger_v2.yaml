--- conflicted
+++ resolved
@@ -11,19 +11,11 @@
     It contains the component state and information on Redfish endpoints for
     communicating with components via Redfish.
     It also allows administrators to create partitions and groups for other uses.
-<<<<<<< HEAD
-    
-    ## Deprecation Notice: V1 of the HMS service has been deprecated as of CSM version 1.4. 
-    The V1 HSM API’s will be removed in the CSM version 1.6 release. 
-    All consumers of the V1 HSM API interface will need to move to the V2 interface prior to the CSM 1.6 release.
-    
-=======
 
     ## Deprecation Notice: V1 of the HMS service has been deprecated as of CSM version 0.9.3. 
     The V1 HSM API’s will be removed in the CSM version 1.3 release. 
     All consumers of the V1 HSM API interface will need to move to the V2 interface prior to the CSM 1.3 release.
 
->>>>>>> 9d77bdb1
     ## Resources
 
     ### /State/Components
