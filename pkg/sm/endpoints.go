--- conflicted
+++ resolved
@@ -24,14 +24,9 @@
 
 import (
 	"encoding/json"
-<<<<<<< HEAD
-
-	base "github.com/Cray-HPE/hms-base"
+
+	base "github.com/Cray-HPE/hms-base/v2"
 	rf "github.com/OpenCHAMI/smd/v2/pkg/redfish"
-=======
-	base "github.com/Cray-HPE/hms-base/v2"
-	rf "github.com/Cray-HPE/hms-smd/v2/pkg/redfish"
->>>>>>> 57641366
 )
 
 // This is a generic link to a resource owned by state manager, i.e. a
